--- conflicted
+++ resolved
@@ -1,10 +1,6 @@
 {
   "name": "wplace-bluemarble",
-<<<<<<< HEAD
-  "version": "0.70.4",
-=======
   "version": "0.71.0",
->>>>>>> e169a088
   "type": "module",
   "scripts": {
     "build": "node build/build.js",
